--- conflicted
+++ resolved
@@ -76,10 +76,7 @@
             <version>1.33</version>
             <scope>test</scope>
         </dependency>
-<<<<<<< HEAD
-=======
 
->>>>>>> b3f3b0b5
         <dependency>
             <groupId>org.jenkins-ci.plugins</groupId>
             <artifactId>junit</artifactId>
