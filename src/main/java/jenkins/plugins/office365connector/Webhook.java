/**
 * Licensed under the Apache License, Version 2.0 (the "License");
 * you may not use this file except in compliance with the License.
 * You may obtain a copy of the License at
 *
 *     http://www.apache.org/licenses/LICENSE-2.0
 *
 * Unless required by applicable law or agreed to in writing, software
 * distributed under the License is distributed on an "AS IS" BASIS,
 * WITHOUT WARRANTIES OR CONDITIONS OF ANY KIND, either express or implied.
 * See the License for the specific language governing permissions and
 * limitations under the License.
 */

package jenkins.plugins.office365connector;

import java.util.Collections;
import java.util.List;

<<<<<<< HEAD
import hudson.util.FormValidation;
import org.apache.commons.collections.CollectionUtils;
=======
import hudson.Util;
import hudson.util.FormValidation;
>>>>>>> d10fef1b
import org.kohsuke.stapler.DataBoundConstructor;
import org.kohsuke.stapler.QueryParameter;

public class Webhook {

    public static final Integer DEFAULT_TIMEOUT = 30000;

    private String name;
    private String url;

    private boolean startNotification;
    private boolean notifySuccess;
    private boolean notifyAborted;
    private boolean notifyNotBuilt;
    private boolean notifyUnstable;
    private boolean notifyFailure;
    private boolean notifyBackToNormal;
    private boolean notifyRepeatedFailure;

    private int timeout;

    private List<Macro> macros = Collections.emptyList();

    @DataBoundConstructor
    public Webhook(String name, String url, boolean startNotification, boolean notifySuccess, boolean notifyAborted,
                   boolean notifyNotBuilt, boolean notifyUnstable, boolean notifyFailure, boolean notifyBackToNormal,
                   boolean notifyRepeatedFailure, int timeout, List<Macro> macros) {
<<<<<<< HEAD
            this.name = name;
            this.url = url;
            this.startNotification = startNotification;
            this.notifySuccess = notifySuccess;
            this.notifyBackToNormal = notifyBackToNormal;
            this.notifyFailure = notifyFailure;
            this.notifyUnstable = notifyUnstable;
            this.notifyNotBuilt = notifyNotBuilt;
            this.notifyAborted = notifyAborted;
            this.notifyRepeatedFailure = notifyRepeatedFailure;
            this.timeout = timeout;
            if (CollectionUtils.isNotEmpty(macros)) {
                this.macros = macros;
            }
    }

    public Webhook(String url) {
        this.url = url;
=======
        this.name = name;
        this.url = url;
        this.startNotification = startNotification;
        this.notifySuccess = notifySuccess;
        this.notifyBackToNormal = notifyBackToNormal;
        this.notifyFailure = notifyFailure;
        this.notifyUnstable = notifyUnstable;
        this.notifyNotBuilt = notifyNotBuilt;
        this.notifyAborted = notifyAborted;
        this.notifyRepeatedFailure = notifyRepeatedFailure;
        this.timeout = timeout;
        this.macros = Util.fixNull(macros);
>>>>>>> d10fef1b
    }

    public String getName() {
        return name;
    }

    public String getUrl() {
        return url;
    }

    public boolean isNotifySuccess() {
        return notifySuccess;
    }

    public boolean isStartNotification() {
        return startNotification;
    }

    public boolean isNotifyAborted() {
        return notifyAborted;
    }

    public boolean isNotifyNotBuilt() {
        return notifyNotBuilt;
    }

    public boolean isNotifyUnstable() {
        return notifyUnstable;
    }

    public boolean isNotifyFailure() {
        return notifyFailure;
    }

    public boolean isNotifyBackToNormal() {
        return notifyBackToNormal;
    }

    public boolean isNotifyRepeatedFailure() {
        return notifyRepeatedFailure;
    }

    public int getTimeout() {
        return timeout;
    }

    public List<Macro> getMacros() {
        return macros;
    }

    public FormValidation doCheckURL(@QueryParameter(value = "url", fixEmpty = true) String url) {
        if (url.equals("111"))
            return FormValidation.ok();
        else
            return FormValidation.error("There's a problem here");
    }

    @Override
    public String toString() {
        return url;
    }
}<|MERGE_RESOLUTION|>--- conflicted
+++ resolved
@@ -17,13 +17,8 @@
 import java.util.Collections;
 import java.util.List;
 
-<<<<<<< HEAD
-import hudson.util.FormValidation;
-import org.apache.commons.collections.CollectionUtils;
-=======
 import hudson.Util;
 import hudson.util.FormValidation;
->>>>>>> d10fef1b
 import org.kohsuke.stapler.DataBoundConstructor;
 import org.kohsuke.stapler.QueryParameter;
 
@@ -51,26 +46,6 @@
     public Webhook(String name, String url, boolean startNotification, boolean notifySuccess, boolean notifyAborted,
                    boolean notifyNotBuilt, boolean notifyUnstable, boolean notifyFailure, boolean notifyBackToNormal,
                    boolean notifyRepeatedFailure, int timeout, List<Macro> macros) {
-<<<<<<< HEAD
-            this.name = name;
-            this.url = url;
-            this.startNotification = startNotification;
-            this.notifySuccess = notifySuccess;
-            this.notifyBackToNormal = notifyBackToNormal;
-            this.notifyFailure = notifyFailure;
-            this.notifyUnstable = notifyUnstable;
-            this.notifyNotBuilt = notifyNotBuilt;
-            this.notifyAborted = notifyAborted;
-            this.notifyRepeatedFailure = notifyRepeatedFailure;
-            this.timeout = timeout;
-            if (CollectionUtils.isNotEmpty(macros)) {
-                this.macros = macros;
-            }
-    }
-
-    public Webhook(String url) {
-        this.url = url;
-=======
         this.name = name;
         this.url = url;
         this.startNotification = startNotification;
@@ -83,7 +58,10 @@
         this.notifyRepeatedFailure = notifyRepeatedFailure;
         this.timeout = timeout;
         this.macros = Util.fixNull(macros);
->>>>>>> d10fef1b
+    }
+
+    public Webhook(String url) {
+        this.url = url;
     }
 
     public String getName() {
